# Authors: Alexandre Gramfort <gramfort@nmr.mgh.harvard.edu>
#          Matti Hamalainen <msh@nmr.mgh.harvard.edu>
#
# License: BSD (3-clause)

from warnings import warn
from copy import deepcopy
import os.path as op
import numpy as np
from scipy import linalg
from StringIO import StringIO
from datetime import datetime as dt

import logging
logger = logging.getLogger('mne')

from .open import fiff_open
from .tree import dir_tree_find, copy_tree
from .constants import FIFF
from .tag import read_tag
from .proj import read_proj, write_proj
from .ctf import read_ctf_comp, write_ctf_comp
from .channels import read_bad_channels
from .write import start_file, end_file, start_block, end_block, \
                   write_string, write_dig_point, write_float, write_int, \
                   write_coord_trans, write_ch_info, write_name_list
from .. import verbose


<<<<<<< HEAD
def _summarize_str(st):
    """Aux function"""
    return st[:56][::-1].split(',', 1)[-1][::-1] + ', ...'


class Info(dict):
    """ Info class to nicely represent info dicts
    """

    def __repr__(self):
        """Summarize info instead of printing all"""
        strs = ['<Info | %s non-empty fields']
        non_empty = 0
        for k, v in self.items():
            if k in ['bads', 'ch_names']:
                entr = (', '.join(b for ii, b in enumerate(v) if ii < 10)
                           if v else '0 items')
                if len(entr) >= 56:
                    # get rid of of half printed ch names
                    entr = _summarize_str(entr)
            elif k == 'filename' and v:
                path, fname = op.split(v)
                entr = path[:10] + '.../' + fname
            elif k == 'projs' and v:
                entr = ', '.join(p['desc'] + ': o%s' %
                                 {0: 'ff', 1: 'n'}[p['active']] for p in v)
                if len(entr) >= 56:
                    entr = _summarize_str(entr)
            elif k == 'meas_date' and np.iterable(v):
                # first entire in meas_date is meaningful
                entr = dt.fromtimestamp(v[0]).strftime('%Y-%m-%d %H:%M:%S')
            else:
                this_len = (len(v) if hasattr(v, '__len__') else
                           ('%s' % v if v is not None else None))
                entr = (('%d items' % this_len) if isinstance(this_len, int)
                           else ('%s' % this_len if this_len else ''))
            if entr:
                non_empty += 1
                entr = ' | ' + entr
            strs.append('%s : %s%s' % (k, str(type(v))[7:-2], entr))
        strs_non_empty = sorted(s for s in strs if '|' in s)
        strs_empty = sorted(s for s in strs if '|' not in s)
        st = '\n    '.join(strs_non_empty + strs_empty)
        st += '\n>'
        st %= non_empty
        return st
=======
def read_fiducials(fname):
    """Read fiducials from a fiff file

    Returns
    -------
    pts : list of dicts
        List of digitizer points (each point in a dict).
    coord_frame : int
        The coordinate frame of the points (one of
        mne.fiff.FIFF.FIFFV_COORD_...)
    """
    fid, tree, _ = fiff_open(fname)
    isotrak = dir_tree_find(tree, FIFF.FIFFB_ISOTRAK)
    isotrak = isotrak[0]
    pts = []
    coord_frame = 0
    for k in range(isotrak['nent']):
        kind = isotrak['directory'][k].kind
        pos = isotrak['directory'][k].pos
        if kind == FIFF.FIFF_DIG_POINT:
            tag = read_tag(fid, pos)
            pts.append(tag.data)
        elif kind == FIFF.FIFF_MNE_COORD_FRAME:
            tag = read_tag(fid, pos)
            coord_frame = tag.data[0]

    fid.close()
    return pts, coord_frame


def write_fiducials(fname, pts, coord_frame=0):
    """Write fiducials to a fiff file

    Parameters
    ----------
    fname : str
        Destination file name.
    pts : iterator of dict
        Iterator through digitizer points. Each point is a dictionary with
        the keys 'kind', 'ident' and 'r'.
    coord_frame : int
        The coordinate frame of the points (one of
        mne.fiff.FIFF.FIFFV_COORD_...)
    """
    fid = start_file(fname)
    start_block(fid, FIFF.FIFFB_ISOTRAK)
    write_int(fid, FIFF.FIFF_MNE_COORD_FRAME, coord_frame)
    for pt in pts:
        write_dig_point(fid, pt)

    end_block(fid, FIFF.FIFFB_ISOTRAK)
    end_file(fid)
>>>>>>> d1817251


@verbose
def read_meas_info(fid, tree, verbose=None):
    """Read the measurement info

    Parameters
    ----------
    fid : file
        Open file descriptor.
    tree : tree
        FIF tree structure.
    verbose : bool, str, int, or None
        If not None, override default verbose level (see mne.verbose).

    Returns
    -------
    info : dict
       Info on dataset.
    meas : dict
        Node in tree that contains the info.
    """
    #   Find the desired blocks
    meas = dir_tree_find(tree, FIFF.FIFFB_MEAS)
    if len(meas) == 0:
        raise ValueError('Could not find measurement data')
    if len(meas) > 1:
        raise ValueError('Cannot read more that 1 measurement data')
    meas = meas[0]

    meas_info = dir_tree_find(meas, FIFF.FIFFB_MEAS_INFO)
    if len(meas_info) == 0:
        raise ValueError('Could not find measurement info')
    if len(meas_info) > 1:
        raise ValueError('Cannot read more that 1 measurement info')
    meas_info = meas_info[0]

    #   Read measurement info
    dev_head_t = None
    ctf_head_t = None
    meas_date = None
    highpass = None
    lowpass = None
    nchan = None
    sfreq = None
    chs = []
    experimenter = None
    description = None
    proj_id = None
    proj_name = None
    p = 0
    for k in range(meas_info['nent']):
        kind = meas_info['directory'][k].kind
        pos = meas_info['directory'][k].pos
        if kind == FIFF.FIFF_NCHAN:
            tag = read_tag(fid, pos)
            nchan = int(tag.data)
        elif kind == FIFF.FIFF_SFREQ:
            tag = read_tag(fid, pos)
            sfreq = float(tag.data)
        elif kind == FIFF.FIFF_CH_INFO:
            tag = read_tag(fid, pos)
            chs.append(tag.data)
            p += 1
        elif kind == FIFF.FIFF_LOWPASS:
            tag = read_tag(fid, pos)
            lowpass = float(tag.data)
        elif kind == FIFF.FIFF_HIGHPASS:
            tag = read_tag(fid, pos)
            highpass = float(tag.data)
        elif kind == FIFF.FIFF_MEAS_DATE:
            tag = read_tag(fid, pos)
            meas_date = tag.data
        elif kind == FIFF.FIFF_COORD_TRANS:
            tag = read_tag(fid, pos)
            cand = tag.data
            if cand['from'] == FIFF.FIFFV_COORD_DEVICE and \
                                cand['to'] == FIFF.FIFFV_COORD_HEAD:
                dev_head_t = cand
            elif cand['from'] == FIFF.FIFFV_MNE_COORD_CTF_HEAD and \
                                cand['to'] == FIFF.FIFFV_COORD_HEAD:
                ctf_head_t = cand
        elif kind == FIFF.FIFF_EXPERIMENTER:
            tag = read_tag(fid, pos)
            experimenter = tag.data
        elif kind == FIFF.FIFF_DESCRIPTION:
            tag = read_tag(fid, pos)
            description = tag.data
        elif kind == FIFF.FIFF_PROJ_ID:
            tag = read_tag(fid, pos)
            proj_id = tag.data
        elif kind == FIFF.FIFF_PROJ_NAME:
            tag = read_tag(fid, pos)
            proj_name = tag.data

    # Check that we have everything we need
    if nchan is None:
        raise ValueError('Number of channels in not defined')

    if sfreq is None:
        raise ValueError('Sampling frequency is not defined')

    if len(chs) == 0:
        raise ValueError('Channel information not defined')

    if len(chs) != nchan:
        raise ValueError('Incorrect number of channel definitions found')

    if dev_head_t is None or ctf_head_t is None:
        hpi_result = dir_tree_find(meas_info, FIFF.FIFFB_HPI_RESULT)
        if len(hpi_result) == 1:
            hpi_result = hpi_result[0]
            for k in range(hpi_result['nent']):
                kind = hpi_result['directory'][k].kind
                pos = hpi_result['directory'][k].pos
                if kind == FIFF.FIFF_COORD_TRANS:
                    tag = read_tag(fid, pos)
                    cand = tag.data
                    if cand['from'] == FIFF.FIFFV_COORD_DEVICE and \
                                cand['to'] == FIFF.FIFFV_COORD_HEAD:
                        dev_head_t = cand
                    elif cand['from'] == FIFF.FIFFV_MNE_COORD_CTF_HEAD and \
                                cand['to'] == FIFF.FIFFV_COORD_HEAD:
                        ctf_head_t = cand

    #   Locate the Polhemus data
    isotrak = dir_tree_find(meas_info, FIFF.FIFFB_ISOTRAK)
    dig = None
    if len(isotrak) == 0:
        logger.info('Isotrak not found')
    elif len(isotrak) > 1:
        warn('Multiple Isotrak found')
    else:
        isotrak = isotrak[0]
        dig = []
        for k in range(isotrak['nent']):
            kind = isotrak['directory'][k].kind
            pos = isotrak['directory'][k].pos
            if kind == FIFF.FIFF_DIG_POINT:
                tag = read_tag(fid, pos)
                dig.append(tag.data)
                dig[-1]['coord_frame'] = FIFF.FIFFV_COORD_HEAD

    #   Locate the acquisition information
    acqpars = dir_tree_find(meas_info, FIFF.FIFFB_DACQ_PARS)
    acq_pars = None
    acq_stim = None
    if len(acqpars) == 1:
        acqpars = acqpars[0]
        for k in range(acqpars['nent']):
            kind = acqpars['directory'][k].kind
            pos = acqpars['directory'][k].pos
            if kind == FIFF.FIFF_DACQ_PARS:
                tag = read_tag(fid, pos)
                acq_pars = tag.data
            elif kind == FIFF.FIFF_DACQ_STIM:
                tag = read_tag(fid, pos)
                acq_stim = tag.data

    #   Load the SSP data
    projs = read_proj(fid, meas_info)

    #   Load the CTF compensation data
    comps = read_ctf_comp(fid, meas_info, chs)

    #   Load the bad channel list
    bads = read_bad_channels(fid, meas_info)

    #
    #   Put the data together
    #
    if tree['id'] is not None:
        info = Info(file_id=tree['id'])
    else:
        info = Info(file_id=None)

    #   Load extra information blocks
    read_extra_meas_info(fid, tree, info)

    #  Make the most appropriate selection for the measurement id
    if meas_info['parent_id'] is None:
        if meas_info['id'] is None:
            if meas['id'] is None:
                if meas['parent_id'] is None:
                    info['meas_id'] = info['file_id']
                else:
                    info['meas_id'] = meas['parent_id']
            else:
                info['meas_id'] = meas['id']
        else:
            info['meas_id'] = meas_info['id']
    else:
        info['meas_id'] = meas_info['parent_id']

    info['experimenter'] = experimenter
    info['description'] = description
    info['proj_id'] = proj_id
    info['proj_name'] = proj_name

    if meas_date is None:
        info['meas_date'] = [info['meas_id']['secs'], info['meas_id']['usecs']]
    else:
        info['meas_date'] = meas_date

    info['nchan'] = nchan
    info['sfreq'] = sfreq
    info['highpass'] = highpass if highpass is not None else 0
    info['lowpass'] = lowpass if lowpass is not None else info['sfreq'] / 2.0

    #   Add the channel information and make a list of channel names
    #   for convenience
    info['chs'] = chs
    info['ch_names'] = [ch['ch_name'] for ch in chs]

    #
    #  Add the coordinate transformations
    #
    info['dev_head_t'] = dev_head_t
    info['ctf_head_t'] = ctf_head_t
    if dev_head_t is not None and ctf_head_t is not None:
        head_ctf_trans = linalg.inv(ctf_head_t['trans'])
        dev_ctf_trans = np.dot(head_ctf_trans, info['dev_head_t']['trans'])
        info['dev_ctf_t'] = {'from': FIFF.FIFFV_COORD_DEVICE,
                             'to': FIFF.FIFFV_MNE_COORD_CTF_HEAD,
                             'trans': dev_ctf_trans}
    else:
        info['dev_ctf_t'] = None

    #   All kinds of auxliary stuff
    info['dig'] = dig
    info['bads'] = bads
    info['projs'] = projs
    info['comps'] = comps
    info['acq_pars'] = acq_pars
    info['acq_stim'] = acq_stim

    return info, meas


def read_extra_meas_info(fid, tree, info):
    """Read extra blocks from fid"""
    # current method saves them into a cStringIO file instance for simplicity
    # this and its partner, write_extra_meas_info, could be made more
    # comprehensive (i.e.., actually parse and read the data instead of
    # just storing it for later)
    blocks = [FIFF.FIFFB_SUBJECT, FIFF.FIFFB_EVENTS,
              FIFF.FIFFB_HPI_RESULT, FIFF.FIFFB_HPI_MEAS,
              FIFF.FIFFB_PROCESSING_HISTORY]
    info['orig_blocks'] = blocks

    fid_str = StringIO()
    fid_str = start_file(fid_str)
    start_block(fid_str, FIFF.FIFFB_MEAS_INFO)
    for block in blocks:
        nodes = dir_tree_find(tree, block)
        copy_tree(fid, tree['id'], nodes, fid_str)
    info['orig_fid_str'] = fid_str


def write_extra_meas_info(fid, info):
    """Write otherwise left out blocks of data"""
    # uses cStringIO fake file to read the appropriate blocks
    if 'orig_blocks' in info:
        # Blocks from the original
        blocks = info['orig_blocks']
        fid_str, tree, _ = fiff_open(info['orig_fid_str'])
        for block in blocks:
            nodes = dir_tree_find(tree, block)
            copy_tree(fid_str, tree['id'], nodes, fid)


def write_meas_info(fid, info, data_type=None, reset_range=True):
    """Write measurement info in fif file.

    Parameters
    ----------
    fid : file
        Open file descriptor
    info : dict
        The measurement info structure
    data_type : int
        The data_type in case it is necessary. Should be 4 (FIFFT_FLOAT),
        5 (FIFFT_DOUBLE), or 16 (mne.fiff.FIFF.FIFFT_DAU_PACK16) for
        raw data.
    reset_range : bool
        If True, info['chs'][k]['range'] will be set to unity.

    Note
    ----
    Tags are written in a particular order for compatibility with maxfilter
    """

    # Measurement info
    start_block(fid, FIFF.FIFFB_MEAS_INFO)

    #   Extra measurement info
    write_extra_meas_info(fid, info)

    #   Polhemus data
    if info['dig'] is not None:
        start_block(fid, FIFF.FIFFB_ISOTRAK)
        for d in info['dig']:
            write_dig_point(fid, d)

        end_block(fid, FIFF.FIFFB_ISOTRAK)

    #   megacq parameters
    if info['acq_pars'] is not None or info['acq_stim'] is not None:
        start_block(fid, FIFF.FIFFB_DACQ_PARS)
        if info['acq_pars'] is not None:
            write_string(fid, FIFF.FIFF_DACQ_PARS, info['acq_pars'])

        if info['acq_stim'] is not None:
            write_string(fid, FIFF.FIFF_DACQ_STIM, info['acq_stim'])

        end_block(fid, FIFF.FIFFB_DACQ_PARS)

    #   Coordinate transformations if the HPI result block was not there
    if info['dev_head_t'] is not None:
        write_coord_trans(fid, info['dev_head_t'])

    if info['ctf_head_t'] is not None:
        write_coord_trans(fid, info['ctf_head_t'])

    #   Projectors
    write_proj(fid, info['projs'])

    #   CTF compensation info
    write_ctf_comp(fid, info['comps'])

    #   Bad channels
    if len(info['bads']) > 0:
        start_block(fid, FIFF.FIFFB_MNE_BAD_CHANNELS)
        write_name_list(fid, FIFF.FIFF_MNE_CH_NAME_LIST, info['bads'])
        end_block(fid, FIFF.FIFFB_MNE_BAD_CHANNELS)

    #   General
    if info.get('experimenter') is not None:
        write_string(fid, FIFF.FIFF_EXPERIMENTER, info['experimenter'])
    if info.get('description') is not None:
        write_string(fid, FIFF.FIFF_DESCRIPTION, info['description'])
    if info.get('proj_id') is not None:
        write_int(fid, FIFF.FIFF_PROJ_ID, info['proj_id'])
    if info.get('proj_name') is not None:
        write_string(fid, FIFF.FIFF_PROJ_NAME, info['proj_name'])
    if info.get('meas_date') is not None:
        write_int(fid, FIFF.FIFF_MEAS_DATE, info['meas_date'])
    write_int(fid, FIFF.FIFF_NCHAN, info['nchan'])
    write_float(fid, FIFF.FIFF_SFREQ, info['sfreq'])
    write_float(fid, FIFF.FIFF_LOWPASS, info['lowpass'])
    write_float(fid, FIFF.FIFF_HIGHPASS, info['highpass'])
    if data_type is not None:
        write_int(fid, FIFF.FIFF_DATA_PACK, data_type)

    #  Channel information
    for k, c in enumerate(info['chs']):
        #   Scan numbers may have been messed up
        c = deepcopy(c)
        c['scanno'] = k + 1
        # for float/double, the "range" param is unnecessary
        if reset_range is True:
            c['range'] = 1.0
        write_ch_info(fid, c)

    end_block(fid, FIFF.FIFFB_MEAS_INFO)<|MERGE_RESOLUTION|>--- conflicted
+++ resolved
@@ -27,7 +27,6 @@
 from .. import verbose
 
 
-<<<<<<< HEAD
 def _summarize_str(st):
     """Aux function"""
     return st[:56][::-1].split(',', 1)[-1][::-1] + ', ...'
@@ -74,7 +73,8 @@
         st += '\n>'
         st %= non_empty
         return st
-=======
+
+
 def read_fiducials(fname):
     """Read fiducials from a fiff file
 
@@ -127,7 +127,6 @@
 
     end_block(fid, FIFF.FIFFB_ISOTRAK)
     end_file(fid)
->>>>>>> d1817251
 
 
 @verbose
@@ -492,4 +491,7 @@
             c['range'] = 1.0
         write_ch_info(fid, c)
 
+    end_block(fid, FIFF.FIFFB_MEAS_INFO)
+    write_ch_info(fid, c)
+
     end_block(fid, FIFF.FIFFB_MEAS_INFO)